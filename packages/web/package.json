--- conflicted
+++ resolved
@@ -36,12 +36,8 @@
     "format": "prettier --write \"src/*.{ts,tsx,md}\""
   },
   "dependencies": {
-<<<<<<< HEAD
-    "sqlite-wasm-cipher": "2.2.4"
-=======
     "@sqlite.org/sqlite-wasm": "3.50.4-build1",
     "idb-keyval": "^6.2.2"
->>>>>>> 93210c92
   },
   "devDependencies": {
     "@evolu/common": "workspace:*",
