--- conflicted
+++ resolved
@@ -83,18 +83,10 @@
   );
 
   return {
-<<<<<<< HEAD
-    console: createConsole(),
-    createDbWorker: () => dbWorker,
-    randomBytes: testRandomBytes,
-    reloadApp: vi.fn(),
-    time: testTime,
-=======
     evolu,
     postMessageCalls,
     allTodosQuery,
     getOnMessageCallback,
->>>>>>> b1955df0
   };
 };
 
@@ -131,7 +123,6 @@
       },
     }),
     randomBytes: testRandomBytes,
-    localAuth: testLocalAuth,
     reloadApp: constVoid,
     time: testTime,
   };
