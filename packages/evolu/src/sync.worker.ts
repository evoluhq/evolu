--- conflicted
+++ resolved
@@ -3,12 +3,8 @@
 import { constVoid, flow, pipe } from "fp-ts/lib/function.js";
 import { Task } from "fp-ts/Task";
 import { TaskEither } from "fp-ts/TaskEither";
-<<<<<<< HEAD
 import { decrypt, encrypt } from "micro-aes-gcm";
 import { mnemonicToEntropy } from "./mnemonic.js";
-=======
-import * as aes from "micro-aes-gcm";
->>>>>>> 35729ccf
 import { Id, OwnerId } from "./model.js";
 import {
   CrdtMessageContent,
