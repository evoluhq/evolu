--- conflicted
+++ resolved
@@ -1,25 +1,10 @@
-import * as O from "effect/Option";
 import { Owner } from "@evolu/common";
-<<<<<<< HEAD
-import { pipe } from "effect/Function";
-=======
 import { constNull } from "effect/Function";
->>>>>>> f0791dba
 import { useSyncExternalStore } from "react";
 import { useEvolu } from "./useEvolu.js";
 
 /** Subscribe to {@link Owner} changes. */
 export const useOwner = (): Owner | null => {
   const evolu = useEvolu();
-<<<<<<< HEAD
-  const oStore = useSyncExternalStore(
-    evolu.subscribeOwner,
-    evolu.getOwner,
-    (): O.Option<Owner> => O.none(),
-  );
-
-  return pipe(oStore, O.getOrNull);
-=======
   return useSyncExternalStore(evolu.subscribeOwner, evolu.getOwner, constNull);
->>>>>>> f0791dba
 };