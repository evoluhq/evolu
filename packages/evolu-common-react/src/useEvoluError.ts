--- conflicted
+++ resolved
@@ -1,25 +1,10 @@
-import * as O from "effect/Option";
-import { pipe } from "effect/Function";
 import { EvoluError } from "@evolu/common";
-<<<<<<< HEAD
-=======
 import { constNull } from "effect/Function";
->>>>>>> f0791dba
 import { useSyncExternalStore } from "react";
 import { useEvolu } from "./useEvolu.js";
 
 /** Subscribe to {@link EvoluError} changes. */
 export const useEvoluError = (): EvoluError | null => {
   const evolu = useEvolu();
-<<<<<<< HEAD
-  const oStore = useSyncExternalStore(
-    evolu.subscribeError,
-    evolu.getError,
-    (): O.Option<EvoluError> => O.none(),
-  );
-
-  return pipe(oStore, O.getOrNull);
-=======
   return useSyncExternalStore(evolu.subscribeError, evolu.getError, constNull);
->>>>>>> f0791dba
 };